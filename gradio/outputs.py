--- conflicted
+++ resolved
@@ -48,11 +48,7 @@
 
     def __init__(self, label: str):
         self.component_type = "output"
-<<<<<<< HEAD
-        super().__init__(label)
-=======
         super().__init__(label=label)
->>>>>>> 05037f43
 
     def postprocess(self, y):
         """
