"""
This is the core file in the `gradio` package, and defines the Interface class, including methods for constructing the
interface using the input and output types.
"""

import tempfile
import webbrowser

from gradio.inputs import InputComponent
from gradio.inputs import Image
from gradio.inputs import Textbox
from gradio.outputs import OutputComponent
<<<<<<< HEAD
from gradio import networking, strings, utils, processing_utils
from distutils.version import StrictVersion
from skimage.segmentation import slic
from skimage.util import img_as_float
from gradio import processing_utils
import PIL
import pkg_resources
=======
from gradio import networking, strings, utils
>>>>>>> 9140a56e
import requests
import random
import time
import inspect
from IPython import get_ipython
import sys
import weakref
import analytics
import os
import numpy as np

analytics.write_key = "uxIFddIEuuUcFLf9VgH2teTEtPlWdkNy"
analytics_url = 'https://api.gradio.app/'
try:
    ip_address = requests.get('https://api.ipify.org').text
except requests.ConnectionError:
    ip_address = "No internet connection"


class Interface:
    """
    Interfaces are created with Gradio using the `gradio.Interface()` function.
    """
    instances = weakref.WeakSet()

    @classmethod
    def get_instances(cls):
        """
        :return: list of all current instances.
        """
        return list(
            Interface.instances)

    def __init__(self, fn, inputs, outputs, verbose=False, examples=None,
                 live=False, show_input=True, show_output=True,
                 capture_session=False, explain_by=None, title=None, description=None,
                 thumbnail=None, server_port=None, server_name=networking.LOCALHOST_NAME,
                 allow_screenshot=True, allow_flagging=True,
                 flagging_dir="flagged", analytics_enabled=True):

        """
        Parameters:
        fn (Callable): the function to wrap an interface around.
        inputs (Union[str, List[Union[str, InputComponent]]]): a single Gradio input component, or list of Gradio input components. Components can either be passed as instantiated objects, or referred to by their string shortcuts. The number of input components should match the number of parameters in fn.
        outputs (Union[str, List[Union[str, OutputComponent]]]): a single Gradio output component, or list of Gradio output components. Components can either be passed as instantiated objects, or referred to by their string shortcuts. The number of output components should match the number of values returned by fn.
        verbose (bool): whether to print detailed information during launch.
        examples (List[List[Any]]): sample inputs for the function; if provided, appears below the UI components and can be used to populate the interface. Should be nested list, in which the outer list consists of samples and each inner list consists of an input corresponding to each input component.
        live (bool): whether the interface should automatically reload on change.
        capture_session (bool): if True, captures the default graph and session (needed for Tensorflow 1.x)
        title (str): a title for the interface; if provided, appears above the input and output components.
        description (str): a description for the interface; if provided, appears above the input and output components.
        thumbnail (str): path to image or src to use as display picture for models listed in gradio.app/hub
        allow_screenshot (bool): if False, users will not see a button to take a screenshot of the interface.
        allow_flagging (bool): if False, users will not see a button to flag an input and output.
        flagging_dir (str): what to name the dir where flagged data is stored.
        """

        def get_input_instance(iface):
            if isinstance(iface, str):
                shortcut = InputComponent.get_all_shortcut_implementations()[iface]
                return shortcut[0](**shortcut[1])
            elif isinstance(iface, InputComponent):
                return iface
            else:
                raise ValueError("Input interface must be of type `str` or "
                                 "`InputComponent`")

        def get_output_instance(iface):
            if isinstance(iface, str):
                shortcut = OutputComponent.get_all_shortcut_implementations()[iface]
                return shortcut[0](**shortcut[1])
            elif isinstance(iface, OutputComponent):
                return iface
            else:
                raise ValueError(
                    "Output interface must be of type `str` or "
                    "`OutputComponent`"
                )

        if isinstance(inputs, list):
            self.input_interfaces = [get_input_instance(i) for i in inputs]
        else:
            self.input_interfaces = [get_input_instance(inputs)]
        if isinstance(outputs, list):
            self.output_interfaces = [get_output_instance(i) for i in outputs]
        else:
            self.output_interfaces = [get_output_instance(outputs)]
        if not isinstance(fn, list):
            fn = [fn]

        self.output_interfaces *= len(fn)
        self.predict = fn
        self.verbose = verbose
        self.status = "OFF"
        self.live = live
        self.show_input = show_input
        self.show_output = show_output
        self.flag_hash = random.getrandbits(32)
        self.capture_session = capture_session
        self.explain_by = explain_by
        self.session = None
        self.server_name = server_name
        self.title = title
        self.description = description
        self.thumbnail = thumbnail
        self.examples = examples
        self.server_port = server_port
        self.simple_server = None
        self.allow_screenshot = allow_screenshot
        self.allow_flagging = allow_flagging
        self.flagging_dir = flagging_dir
        Interface.instances.add(self)
        self.analytics_enabled=analytics_enabled

        data = {'fn': fn,
                'inputs': inputs,
                'outputs': outputs,
                'live': live,
                'capture_session': capture_session,
                'ip_address': ip_address
                }

        if self.capture_session:
            try:
                import tensorflow as tf
                self.session = tf.get_default_graph(), \
                               tf.keras.backend.get_session()
            except (ImportError, AttributeError):
                # If they are using TF >= 2.0 or don't have TF,
                # just ignore this.
                pass

        if self.allow_flagging:
            if self.title is not None:
                dir_name = "_".join(self.title.split(" "))
            else:
                dir_name = "_".join([fn.__name__ for fn in self.predict])
            index = 1
            while os.path.exists(self.flagging_dir + "/" + dir_name +
                                 "_{}".format(index)):
                index += 1
            self.flagging_dir = self.flagging_dir + "/" + dir_name + \
                                "_{}".format(index)

        if self.analytics_enabled:
            try:
                requests.post(analytics_url + 'gradio-initiated-analytics/',
                              data=data)
            except requests.ConnectionError:
                pass  # do not push analytics if no network

    def get_config_file(self):
        config = {
            "input_interfaces": [
                (iface.__class__.__name__.lower(), iface.get_template_context())
                for iface in self.input_interfaces],
            "output_interfaces": [
                (iface.__class__.__name__.lower(), iface.get_template_context())
                for iface in self.output_interfaces],
            "function_count": len(self.predict),
            "live": self.live,
            "show_input": self.show_input,
            "show_output": self.show_output,
            "title": self.title,
            "description": self.description,
            "thumbnail": self.thumbnail,
            "allow_screenshot": self.allow_screenshot,
            "allow_flagging": self.allow_flagging,
<<<<<<< HEAD
            "allow_interpretation": self.explain_by is not None
=======
>>>>>>> 9140a56e
        }
        try:
            param_names = inspect.getfullargspec(self.predict[0])[0]
            for iface, param in zip(config["input_interfaces"], param_names):
                if not iface[1]["label"]:
                    iface[1]["label"] = param.replace("_", " ")
            for i, iface in enumerate(config["output_interfaces"]):
                ret_name = "Output " + str(i + 1) if len(config["output_interfaces"]) > 1 else "Output"
                if not iface[1]["label"]:
                    iface[1]["label"] = ret_name
        except ValueError:
            pass
<<<<<<< HEAD
=======
        processed_examples = []
        if self.examples is not None:
            for example_set in self.examples:
                processed_set = []
                for iface, example in zip(self.input_interfaces, example_set):
                    processed_set.append(iface.process_example(example))
                processed_examples.append(processed_set)
            config["examples"] = processed_examples
>>>>>>> 9140a56e
        return config

    def process(self, raw_input, predict_fn=None):
        """
        :param raw_input: a list of raw inputs to process and apply the
        prediction(s) on.
        :param predict_fn: which function to process. If not provided, all of the model functions are used.
        :return:
        processed output: a list of processed  outputs to return as the
        prediction(s).
        duration: a list of time deltas measuring inference time for each
        prediction fn.
        """
        processed_input = [input_interface.preprocess(raw_input[i])
                           for i, input_interface in enumerate(self.input_interfaces)]
        predictions = []
        durations = []
        for predict_fn in self.predict:
            start = time.time()
            if self.capture_session and self.session is not None:
                graph, sess = self.session
                with graph.as_default():
                    with sess.as_default():
                        prediction = predict_fn(*processed_input)
            else:
                try:
                    prediction = predict_fn(*processed_input)
                except ValueError as exception:
                    if str(exception).endswith("is not an element of this "
                                               "graph."):
                        raise ValueError("It looks like you might be using "
                                         "tensorflow < 2.0. Please "
                                         "pass capture_session=True in "
                                         "Interface to avoid the 'Tensor is "
                                         "not an element of this graph.' "
                                         "error.")
                    else:
                        raise exception
            duration = time.time() - start

            if len(self.output_interfaces) == len(self.predict):
                prediction = [prediction]
            durations.append(duration)
            predictions.extend(prediction)
        processed_output = [output_interface.postprocess(
            predictions[i]) for i, output_interface in enumerate(self.output_interfaces)]
        return processed_output, durations

    def close(self):
        if self.simple_server and not (self.simple_server.fileno() == -1):  # checks to see if server is running
            print("Closing Gradio server on port {}...".format(self.server_port))
            networking.close_server(self.simple_server)

    def run_until_interrupted(self, thread, path_to_local_server):
        try:
            while 1:
                pass
        except (KeyboardInterrupt, OSError):
            print("Keyboard interruption in main thread... closing server.")
            thread.keep_running = False
            networking.url_ok(path_to_local_server)

    def test_launch(self):
        for predict_fn in self.predict:
            print("Test launching: {}()...".format(predict_fn.__name__), end=' ')

            raw_input = []
            for input_interface in self.input_interfaces:
                if input_interface.test_input is None:  # If no test input is defined for that input interface
                    print("SKIPPED")
                    break
                else:  # If a test input is defined for each interface object
                    raw_input.append(input_interface.test_input)
            else:
                self.process(raw_input)
                print("PASSED")
                continue

    def launch(self, inline=None, inbrowser=None, share=False, debug=False):
        """
        Parameters
        inline (bool): whether to display in the interface inline on python notebooks.
        inbrowser (bool): whether to automatically launch the interface in a new tab on the default browser.
        share (bool): whether to create a publicly shareable link from your computer for the interface.
        debug (bool): if True, and the interface was launched from Google Colab, prints the errors in the cell output.
        Returns
        app (flask.Flask): Flask app object
        path_to_local_server (str): Locally accessible link
        share_url (str): Publicly accessible link (if share=True)
        """
        config = self.get_config_file()
        networking.set_config(config)
        networking.set_meta_tags(self.title, self.description, self.thumbnail)

        server_port, app, thread = networking.start_server(
            self, self.server_port)
        path_to_local_server = "http://{}:{}/".format(self.server_name, server_port)
        self.server_port = server_port
        self.status = "RUNNING"
        self.server = app

        utils.version_check()
        is_colab = utils.colab_check()
        if not is_colab:
            if not networking.url_ok(path_to_local_server):
                share = True
            else:
                print(strings.en["RUNNING_LOCALLY"].format(path_to_local_server))
        else:
            if debug:
                print("Colab notebook detected. This cell will run indefinitely so that you can see errors and logs. "
                      "To turn off, set debug=False in launch().")
            else:
                print("Colab notebook detected. To show errors in colab notebook, set debug=True in launch()")

        if share:
            print("This share link will expire in 6 hours. If you need a "
                  "permanent link, email support@gradio.app")
            try:
                share_url = networking.setup_tunnel(server_port)
                print("Running on External URL:", share_url)
            except RuntimeError:
                data = {'error': 'RuntimeError in launch method'}
                if self.analytics_enabled:
                    try:
                        requests.post(analytics_url + 'gradio-error-analytics/',
                                      data=data)
                    except requests.ConnectionError:
                        pass  # do not push analytics if no network
                share_url = None
                if self.verbose:
                    print(strings.en["NGROK_NO_INTERNET"])
        else:
            if is_colab:  # For a colab notebook, create a public link even if
                # share is False.
                share_url = networking.setup_tunnel(server_port)
                print("Running on External URL:", share_url)
                if self.verbose:
                    print(strings.en["COLAB_NO_LOCAL"])
            else:  # If it's not a colab notebook and share=False, print a message telling them about the share option.
                print("To get a public link for a hosted model, "
                      "set Share=True")
                if self.verbose:
                    print(strings.en["PUBLIC_SHARE_TRUE"])
                share_url = None

        if inline is None:
            inline = utils.ipython_check()
            if inbrowser is None:
                # if interface won't appear inline, open it in new tab,
                # otherwise keep it inline
                inbrowser = not inline
        else:
            if inbrowser is None:
                inbrowser = False

        if inbrowser and not is_colab:
            webbrowser.open(path_to_local_server)  # Open a browser tab
            # with the interface.
        if inline:
            from IPython.display import IFrame, display
            # Embed the remote interface page if on google colab;
            # otherwise, embed the local page.
            print("Interface loading below...")
            if share:
                while not networking.url_ok(share_url):
                    time.sleep(1)
                display(IFrame(share_url, width=1000, height=500))
            else:
                display(IFrame(path_to_local_server, width=1000, height=500))

        r = requests.get(path_to_local_server + "enable_sharing/" + (share_url or "None"))

        if debug:
            while True:
                sys.stdout.flush()
                time.sleep(0.1)

        launch_method = 'browser' if inbrowser else 'inline'

        if self.analytics_enabled:
            data = {
                'launch_method': launch_method,
                'is_google_colab': is_colab,
                'is_sharing_on': share,
                'share_url': share_url,
                'ip_address': ip_address
            }
            try:
                requests.post(analytics_url + 'gradio-launched-analytics/',
                              data=data)
            except requests.ConnectionError:
                pass  # do not push analytics if no network

        is_in_interactive_mode = bool(getattr(sys, 'ps1', sys.flags.interactive))
        if not is_in_interactive_mode:
            self.run_until_interrupted(thread, path_to_local_server)


        return app, path_to_local_server, share_url

    def tokenize_text(self, text):
        leave_one_out_tokens = []
        tokens = text.split()
        for idx, _ in enumerate(tokens):
            new_token_array = tokens.copy()
            del new_token_array[idx]
            leave_one_out_tokens.append(new_token_array)
        return tokens, leave_one_out_tokens

    def tokenize_image(self, image):
        image = np.array(processing_utils.decode_base64_to_image(image))
        segments_slic = slic(image, n_segments=20, compactness=10, sigma=1)
        leave_one_out_tokens = []
        for (i, segVal) in enumerate(np.unique(segments_slic)):
            mask = segments_slic == segVal
            white_screen = np.copy(image)
            white_screen[segments_slic == segVal] = 255
            leave_one_out_tokens.append((mask, white_screen))
        return leave_one_out_tokens

    def score_text(self, tokens, leave_one_out_tokens, text):
        original_label = ""
        original_confidence = 0
        tokens = text.split()

        input_text = " ".join(tokens)
        original_output = self.process([input_text])
        output = {result["label"] : result["confidence"] 
            for result in original_output[0][0]['confidences']}
        original_label = original_output[0][0]["label"]
        original_confidence = output[original_label]

        scores = []
        for idx, input_text in enumerate(leave_one_out_tokens):
            input_text = " ".join(input_text)
            raw_output = self.process([input_text])
            output = {result["label"] : result["confidence"] 
                for result in raw_output[0][0]['confidences']}
            scores.append(original_confidence - output[original_label])
        
        scores_by_char = []
        for idx, token in enumerate(tokens):
            if idx != 0:
                scores_by_char.append((" ", 0))
            for char in token:
                scores_by_char.append((char, scores[idx]))
        return scores_by_char

    def score_image(self, leave_one_out_tokens, image):
        original_output = self.process([image])
        output = {result["label"] : result["confidence"] 
            for result in original_output[0][0]['confidences']}
        original_label = original_output[0][0]["label"]
        original_confidence = output[original_label]

        image_interface = self.input_interfaces[0]
        shape = processing_utils.decode_base64_to_image(image).size
        output_scores = np.full((shape[1], shape[0]), 0.0)

        for mask, input_image in leave_one_out_tokens:
            input_image_base64 = processing_utils.encode_array_to_base64(
                input_image)
            raw_output = self.process([input_image_base64])
            output = {result["label"] : result["confidence"] 
                for result in raw_output[0][0]['confidences']}
            score = original_confidence - output[original_label]
            output_scores += score * mask
        max_val = np.max(np.abs(output_scores))
        if max_val > 0:
            output_scores = output_scores / max_val
        return output_scores.tolist()

    def simple_explanation(self, x):
        if isinstance(self.input_interfaces[0], Textbox):
            tokens, leave_one_out_tokens = self.tokenize_text(x[0])
            return [self.score_text(tokens, leave_one_out_tokens, x[0])]
        elif isinstance(self.input_interfaces[0], Image):
            leave_one_out_tokens = self.tokenize_image(x[0])
            return [self.score_image(leave_one_out_tokens, x[0])]
        else:
            print("Not valid input type")

    def explain(self, x):
        if self.explain_by == "default":
            return self.simple_explanation(x)
        else:
            preprocessed_x = [input_interface(x_i) for x_i, input_interface in zip(x, self.input_interfaces)]
            return self.explain_by(*preprocessed_x)

def reset_all():
    for io in Interface.get_instances():
        io.close()<|MERGE_RESOLUTION|>--- conflicted
+++ resolved
@@ -5,22 +5,10 @@
 
 import tempfile
 import webbrowser
-
 from gradio.inputs import InputComponent
-from gradio.inputs import Image
-from gradio.inputs import Textbox
 from gradio.outputs import OutputComponent
-<<<<<<< HEAD
-from gradio import networking, strings, utils, processing_utils
-from distutils.version import StrictVersion
-from skimage.segmentation import slic
-from skimage.util import img_as_float
-from gradio import processing_utils
-import PIL
-import pkg_resources
-=======
 from gradio import networking, strings, utils
->>>>>>> 9140a56e
+import gradio.interpretation
 import requests
 import random
 import time
@@ -30,7 +18,6 @@
 import weakref
 import analytics
 import os
-import numpy as np
 
 analytics.write_key = "uxIFddIEuuUcFLf9VgH2teTEtPlWdkNy"
 analytics_url = 'https://api.gradio.app/'
@@ -56,8 +43,9 @@
 
     def __init__(self, fn, inputs, outputs, verbose=False, examples=None,
                  live=False, show_input=True, show_output=True,
-                 capture_session=False, explain_by=None, title=None, description=None,
-                 thumbnail=None, server_port=None, server_name=networking.LOCALHOST_NAME,
+                 capture_session=False, interpretation=None, title=None,
+                 description=None, thumbnail=None, server_port=None, 
+                 server_name=networking.LOCALHOST_NAME,
                  allow_screenshot=True, allow_flagging=True,
                  flagging_dir="flagged", analytics_enabled=True):
 
@@ -70,6 +58,7 @@
         examples (List[List[Any]]): sample inputs for the function; if provided, appears below the UI components and can be used to populate the interface. Should be nested list, in which the outer list consists of samples and each inner list consists of an input corresponding to each input component.
         live (bool): whether the interface should automatically reload on change.
         capture_session (bool): if True, captures the default graph and session (needed for Tensorflow 1.x)
+        interpretation (Union[Callable, str]): function that provides interpretation explaining prediction output. Pass "default" to use built-in interpreter. 
         title (str): a title for the interface; if provided, appears above the input and output components.
         description (str): a description for the interface; if provided, appears above the input and output components.
         thumbnail (str): path to image or src to use as display picture for models listed in gradio.app/hub
@@ -110,6 +99,7 @@
             self.output_interfaces = [get_output_instance(outputs)]
         if not isinstance(fn, list):
             fn = [fn]
+
 
         self.output_interfaces *= len(fn)
         self.predict = fn
@@ -120,7 +110,7 @@
         self.show_output = show_output
         self.flag_hash = random.getrandbits(32)
         self.capture_session = capture_session
-        self.explain_by = explain_by
+        self.interpretation = interpretation            
         self.session = None
         self.server_name = server_name
         self.title = title
@@ -189,10 +179,7 @@
             "thumbnail": self.thumbnail,
             "allow_screenshot": self.allow_screenshot,
             "allow_flagging": self.allow_flagging,
-<<<<<<< HEAD
-            "allow_interpretation": self.explain_by is not None
-=======
->>>>>>> 9140a56e
+            "allow_interpretation": self.interpretation is not None
         }
         try:
             param_names = inspect.getfullargspec(self.predict[0])[0]
@@ -205,32 +192,17 @@
                     iface[1]["label"] = ret_name
         except ValueError:
             pass
-<<<<<<< HEAD
-=======
-        processed_examples = []
         if self.examples is not None:
+            processed_examples = []
             for example_set in self.examples:
                 processed_set = []
                 for iface, example in zip(self.input_interfaces, example_set):
                     processed_set.append(iface.process_example(example))
                 processed_examples.append(processed_set)
             config["examples"] = processed_examples
->>>>>>> 9140a56e
         return config
 
-    def process(self, raw_input, predict_fn=None):
-        """
-        :param raw_input: a list of raw inputs to process and apply the
-        prediction(s) on.
-        :param predict_fn: which function to process. If not provided, all of the model functions are used.
-        :return:
-        processed output: a list of processed  outputs to return as the
-        prediction(s).
-        duration: a list of time deltas measuring inference time for each
-        prediction fn.
-        """
-        processed_input = [input_interface.preprocess(raw_input[i])
-                           for i, input_interface in enumerate(self.input_interfaces)]
+    def run_prediction(self, processed_input, return_duration=False):
         predictions = []
         durations = []
         for predict_fn in self.predict:
@@ -260,6 +232,27 @@
                 prediction = [prediction]
             durations.append(duration)
             predictions.extend(prediction)
+        
+        if return_duration:
+            return predictions, durations
+        else:
+            return predictions
+
+
+    def process(self, raw_input, predict_fn=None):
+        """
+        :param raw_input: a list of raw inputs to process and apply the
+        prediction(s) on.
+        :param predict_fn: which function to process. If not provided, all of the model functions are used.
+        :return:
+        processed output: a list of processed  outputs to return as the
+        prediction(s).
+        duration: a list of time deltas measuring inference time for each
+        prediction fn.
+        """
+        processed_input = [input_interface.preprocess(raw_input[i])
+                           for i, input_interface in enumerate(self.input_interfaces)]
+        predictions, durations = self.run_prediction(processed_input, return_duration=True)
         processed_output = [output_interface.postprocess(
             predictions[i]) for i, output_interface in enumerate(self.output_interfaces)]
         return processed_output, durations
@@ -417,95 +410,6 @@
 
         return app, path_to_local_server, share_url
 
-    def tokenize_text(self, text):
-        leave_one_out_tokens = []
-        tokens = text.split()
-        for idx, _ in enumerate(tokens):
-            new_token_array = tokens.copy()
-            del new_token_array[idx]
-            leave_one_out_tokens.append(new_token_array)
-        return tokens, leave_one_out_tokens
-
-    def tokenize_image(self, image):
-        image = np.array(processing_utils.decode_base64_to_image(image))
-        segments_slic = slic(image, n_segments=20, compactness=10, sigma=1)
-        leave_one_out_tokens = []
-        for (i, segVal) in enumerate(np.unique(segments_slic)):
-            mask = segments_slic == segVal
-            white_screen = np.copy(image)
-            white_screen[segments_slic == segVal] = 255
-            leave_one_out_tokens.append((mask, white_screen))
-        return leave_one_out_tokens
-
-    def score_text(self, tokens, leave_one_out_tokens, text):
-        original_label = ""
-        original_confidence = 0
-        tokens = text.split()
-
-        input_text = " ".join(tokens)
-        original_output = self.process([input_text])
-        output = {result["label"] : result["confidence"] 
-            for result in original_output[0][0]['confidences']}
-        original_label = original_output[0][0]["label"]
-        original_confidence = output[original_label]
-
-        scores = []
-        for idx, input_text in enumerate(leave_one_out_tokens):
-            input_text = " ".join(input_text)
-            raw_output = self.process([input_text])
-            output = {result["label"] : result["confidence"] 
-                for result in raw_output[0][0]['confidences']}
-            scores.append(original_confidence - output[original_label])
-        
-        scores_by_char = []
-        for idx, token in enumerate(tokens):
-            if idx != 0:
-                scores_by_char.append((" ", 0))
-            for char in token:
-                scores_by_char.append((char, scores[idx]))
-        return scores_by_char
-
-    def score_image(self, leave_one_out_tokens, image):
-        original_output = self.process([image])
-        output = {result["label"] : result["confidence"] 
-            for result in original_output[0][0]['confidences']}
-        original_label = original_output[0][0]["label"]
-        original_confidence = output[original_label]
-
-        image_interface = self.input_interfaces[0]
-        shape = processing_utils.decode_base64_to_image(image).size
-        output_scores = np.full((shape[1], shape[0]), 0.0)
-
-        for mask, input_image in leave_one_out_tokens:
-            input_image_base64 = processing_utils.encode_array_to_base64(
-                input_image)
-            raw_output = self.process([input_image_base64])
-            output = {result["label"] : result["confidence"] 
-                for result in raw_output[0][0]['confidences']}
-            score = original_confidence - output[original_label]
-            output_scores += score * mask
-        max_val = np.max(np.abs(output_scores))
-        if max_val > 0:
-            output_scores = output_scores / max_val
-        return output_scores.tolist()
-
-    def simple_explanation(self, x):
-        if isinstance(self.input_interfaces[0], Textbox):
-            tokens, leave_one_out_tokens = self.tokenize_text(x[0])
-            return [self.score_text(tokens, leave_one_out_tokens, x[0])]
-        elif isinstance(self.input_interfaces[0], Image):
-            leave_one_out_tokens = self.tokenize_image(x[0])
-            return [self.score_image(leave_one_out_tokens, x[0])]
-        else:
-            print("Not valid input type")
-
-    def explain(self, x):
-        if self.explain_by == "default":
-            return self.simple_explanation(x)
-        else:
-            preprocessed_x = [input_interface(x_i) for x_i, input_interface in zip(x, self.input_interfaces)]
-            return self.explain_by(*preprocessed_x)
-
 def reset_all():
     for io in Interface.get_instances():
         io.close()