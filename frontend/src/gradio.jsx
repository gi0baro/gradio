import React from "react";
import html2canvas from "html2canvas-objectfit-fix";
import { input_component_set, output_component_set } from "./components";
import { saveAs } from "./utils";
import ReactDOM from "react-dom";
import classNames from "classnames";

import logo_loading from "./static/img/logo_loading.jpg";
import logo_error from "./static/img/logo_error.png";
import logo from "./static/img/logo.svg";
import api_logo from "./static/img/api-logo.svg";
import("./themes/defaults.scss");
import("./themes/huggingface.scss");
import("./themes/grass.scss");
import("./themes/peach.scss");

export class GradioPage extends React.Component {
  render() {
    let is_embedded = this.props.space !== undefined;
    let space_name = this.props.space;
    if (is_embedded) {
      let slash_index = space_name.indexOf("/");
      space_name = space_name[slash_index + 1].toUpperCase() + space_name.substring(
        slash_index + 2);
    }
    return (
      <div class={"gradio_bg"} theme={this.props.theme} is_embedded={is_embedded.toString()}>
        <div class="gradio_page">
          <div class="content">
            {this.props.title ? (
              <h1 className="title">{this.props.title}</h1>
            ) : (
              false
            )}
            {this.props.description ? (
              <p className="description">{this.props.description}</p>
            ) : (
              false
            )}
            <GradioInterface {...this.props} />
            {this.props.article ? (
              <p
                className="article prose"
                dangerouslySetInnerHTML={{ __html: this.props.article }}
              />
            ) : (
              false
            )}
          </div>
          <div className="footer">
<<<<<<< HEAD
            <a 
            href="api" 
            target="_blank"
            rel="noreferrer">
            view the api <img className="api-logo" src={api_logo} alt="api"/>
          </a> | <a
            href="https://gradio.app"
            target="_blank"
            rel="noreferrer"
          > built with <img className="logo" src={logo} alt="logo" />
          </a>
=======
            {is_embedded ?
              <>
                <a href={"https://huggingface.co/spaces/" + this.props.space}>
                  {space_name}
                </a> built with&nbsp;
                <a href="https://gradio.app">
                  Gradio
                </a>, hosted on&nbsp;
                <a href="https://huggingface.co/spaces">Hugging Face Spaces</a>.
              </>
              :
              <>
                <a href="api" target="_blank" rel="noreferrer">
                  view the api <img className="logo" src="https://i.ibb.co/6DVLqmf/noun-tools-2220412.png" alt="api" />
                </a>
                &bull;
                <a href="https://gradio.app" target="_blank" rel="noreferrer">
                  built with <img className="logo" src={logo} alt="logo" />
                </a>
              </>
            }
>>>>>>> abec35b2
          </div>
        </div>
      </div>
    );
  }
}

export class GradioInterface extends React.Component {
  constructor(props) {
    super(props);
    this.state = this.get_default_state();
    this.pending_response = false;
    this.state["examples_page"] = 0;
    this.state["avg_duration"] = Array.isArray(this.props.avg_durations)
      ? this.props.avg_durations[0]
      : null;
    this.examples_dir =
      this.props.root +
      (this.props.examples_dir === null
        ? "file" +
        this.props.examples_dir +
        (this.props.examples_dir.endswith("/") ? "" : "/")
        : "file");
  }
  get_default_state = () => {
    let state = {};
    for (let [i, component] of this.props.input_components.entries()) {
      state[i] = component.default !== undefined ? component.default : null;
    }
    let index_start = this.props.input_components.length;
    for (let [i, component] of this.props.output_components.entries()) {
      state[index_start + i] =
        component.default !== undefined ? component.default : null;
    }
    state["submitting"] = false;
    state["error"] = false;
    state["complete"] = false;
    state["last_duration"] = null;
    state["interpretation"] = null;
    state["just_flagged"] = false;
    state["has_changed"] = false;
    state["example_id"] = null;
    state["flag_index"] = null;
    state["queue_index"] = null;
    state["initial_queue_index"] = null;
    return state;
  };
  clear = () => {
    this.pending_response = false;
    this.setState(this.get_default_state());
  };
  submit = () => {
    if (this.pending_response) {
      return;
    }
    this.pending_response = true;
    let input_state = [];
    for (let [i, input_component] of this.props.input_components.entries()) {
      if (
        this.state[i] === null &&
        this.props.input_components[i].optional !== true
      ) {
        return;
      }
      let InputComponentClass = input_component_set.find(
        (c) => c.name === input_component.name
      ).component;
      input_state[i] = InputComponentClass.postprocess(this.state[i]);
    }
    this.setState({
      submitting: true,
      has_changed: false,
      error: false,
      flag_index: null
    });
    this.props
      .fn(input_state, "predict", this.queueCallback)
      .then((output) => {
        if (output["error"] != null) {
          console.error("Error:", output["error"]);
        }
        if (!this.pending_response) {
          return;
        }
        this.pending_response = false;
        let index_start = this.props.input_components.length;
        let new_state = {};
        new_state["last_duration"] = output["durations"][0];
        new_state["avg_duration"] = output["avg_durations"][0];
        for (let [i, value] of output["data"].entries()) {
          new_state[index_start + i] = value;
        }
        if (output["flag_index"] !== null) {
          new_state["flag_index"] = output["flag_index"];
        }
        new_state["submitting"] = false;
        new_state["complete"] = true;
        this.setState(new_state);
        if (this.props.live && this.state.has_changed) {
          this.submit();
        }
      })
      .catch((e) => {
        console.error(e);
        this.pending_response = false;
        this.setState({
          error: true,
          submitting: false
        });
      });
  };
  flag = (flag_option) => {
    if (!this.state.complete) {
      return;
    }
    let component_state = { input_data: [], output_data: [] };
    if (this.state.flag_index !== undefined) {
      component_state["flag_index"] = this.state.flag_index;
    } else {
      for (let [i, input_component] of this.props.input_components.entries()) {
        let InputComponentClass = input_component_set.find(
          (c) => c.name === input_component.name
        ).component;
        component_state["input_data"].push(
          InputComponentClass.postprocess(this.state[i])
        );
      }
      for (let i = 0; i < this.props.output_components.length; i++) {
        component_state["output_data"].push(
          this.state[this.props.input_components.length + i]
        );
      }
    }
    this.setState({ just_flagged: true });
    window.setTimeout(() => {
      this.setState({ just_flagged: false });
    }, 1000);
    component_state["flag_option"] = flag_option;
    this.props.fn(component_state, "flag");
  };
  interpret = () => {
    if (this.pending_response) {
      return;
    }
    this.pending_response = true;
    let input_state = [];
    for (let [i, input_component] of this.props.input_components.entries()) {
      if (
        this.state[i] === null &&
        this.props.input_components[i].optional !== true
      ) {
        return;
      }
      let InputComponentClass = input_component_set.find(
        (c) => c.name === input_component.name
      ).component;
      input_state[i] = InputComponentClass.postprocess(this.state[i]);
    }
    this.setState({ submitting: true, has_changed: false, error: false });
    this.props
      .fn(input_state, "interpret", this.queueCallback)
      .then((output) => {
        if (!this.pending_response) {
          return;
        }
        this.pending_response = false;
        this.setState({
          interpretation: output["interpretation_scores"],
          submitting: false
        });
      })
      .catch((e) => {
        console.error(e);
        this.pending_response = false;
        this.setState({
          error: true,
          submitting: false
        });
      });
  };
  removeInterpret = () => {
    this.setState({ interpretation: null });
  };
  queueCallback = (queue_index, is_initial) => {
    let new_state = {};
    if (is_initial === true) {
      new_state["initial_queue_index"] = queue_index;
    }
    new_state["queue_index"] = queue_index;
    this.setState(new_state);
  };
  takeScreenshot = () => {
    html2canvas(ReactDOM.findDOMNode(this).parentNode).then((canvas) => {
      saveAs(canvas.toDataURL(), "screenshot.png");
    });
  };
  handleChange = (_id, value) => {
    let state_change = { [_id]: value, has_changed: true };
    if (this.props.live && !this.state.submitting) {
      this.setState(state_change, this.submit);
    } else {
      this.setState(state_change);
    }
  };
  handleExampleChange = (example_id) => {
    this.setState({ example_id: example_id });
    for (let [i, item] of this.props.examples[example_id].entries()) {
      let ExampleComponent;
      if (i < this.props.input_components.length) {
        let component_name = this.props.input_components[i].name;
        let component_data = input_component_set.find(
          (c) => c.name === component_name
        );
        ExampleComponent = component_data.example_component;
      } else {
        let component_name =
          this.props.output_components[i - this.props.input_components.length]
            .name;
        let component_data = output_component_set.find(
          (c) => c.name === component_name
        );
        ExampleComponent = component_data.example_component;
      }
      ExampleComponent.preprocess(item, this.examples_dir).then((data) => {
        this.handleChange(i, data);
      });
    }
  };
  render() {
    let status = false;
    if (this.state.submitting) {
      let expected_duration = this.state.avg_duration;
      if (this.state.initial_queue_index && this.state.avg_duration !== null) {
        expected_duration *= this.state.initial_queue_index + 2;
      }
      status = (
        <div className="loading">
          <MemoizedGradioTimer expected_duration={expected_duration} />
          {this.state.queue_index !== null && this.state.queue_index >= 0
            ? "queued @ " + this.state.queue_index
            : false}
          <img alt="loading" src={logo_loading} />
        </div>
      );
    } else if (this.state.error) {
      status = (
        <div className="loading">
          <img className="loading_failed" alt="error" src={logo_error} />
        </div>
      );
    } else if (this.state.complete && this.state.last_duration !== null) {
      status = (
        <div className="loading">
          {this.state.last_duration.toFixed(2) + "s"}
        </div>
      );
    }
    return (
      <div className="gradio_interface">
        <div className={classNames("panels", this.props.layout)}>
          <div
            className={classNames("panel", {
              flex: this.props.layout === "horizontal",
              "flex-col": this.props.layout === "horizontal"
            })}
          >
            <div className="component_set">
              {this.props.input_components.map((component, index) => {
                const Component = input_component_set.find(
                  (c) => c.name === component.name
                ).memoized_component;
                return (
                  <div className="component" key={index}>
                    <div className="panel_header">{component.label}</div>
                    <Component
                      key={index}
                      {...component}
                      handleChange={this.handleChange.bind(this, index)}
                      value={this.state[index]}
                      interpretation={
                        this.state["interpretation"] === null
                          ? null
                          : this.state["interpretation"][index]
                      }
                    />
                  </div>
                );
              })}
            </div>
            <div className="panel_buttons">
              <button className="panel_button" onClick={this.clear}>
                Clear
              </button>
              {this.props.live ? (
                false
              ) : (
                <button className="panel_button submit" onClick={this.submit}>
                  Submit
                </button>
              )}
            </div>
          </div>
          <div
            className={classNames("panel", {
              flex: this.props.layout === "horizontal",
              "flex-col": this.props.layout === "horizontal"
            })}
          >
            <div
              className={classNames("component_set", "relative", {
                "opacity-50": this.pending_response && !this.props.live
              })}
            >
              {status}
              {this.props.output_components.map((component, index) => {
                const Component = output_component_set.find(
                  (c) => c.name === component.name
                ).memoized_component;
                const key = this.props.input_components.length + index;
                return this.state[key] === null ? (
                  false
                ) : (
                  <div className="component" key={key}>
                    <div className="panel_header">{component.label}</div>
                    <Component
                      {...component}
                      handleChange={this.handleChange.bind(this, key)}
                      value={this.state[key]}
                    />
                  </div>
                );
              })}
            </div>
            <div className="panel_buttons">
              {this.props.allow_interpretation ? (
                this.state.interpretation === null ? (
                  <button
                    className={classNames("panel_button", {
                      disabled: this.state.complete === false
                    })}
                    onClick={this.interpret}
                  >
                    Interpret
                  </button>
                ) : (
                  <button
                    className="panel_button"
                    onClick={this.removeInterpret}
                  >
                    Hide
                  </button>
                )
              ) : (
                false
              )}
              {this.props.allow_screenshot ? (
                <button onClick={this.takeScreenshot} className="panel_button">
                  Screenshot
                </button>
              ) : (
                false
              )}
              {this.props.allow_flagging ? (
                this.props.flagging_options === null ? (
                  <button
                    className={classNames("panel_button", "flag", {
                      disabled: this.state.complete === false
                    })}
                    onClick={this.flag.bind(this, null)}
                  >
                    {this.state.just_flagged ? "Flagged" : "Flag"}
                  </button>
                ) : (
                  <button
                    className={classNames("panel_button", "flag", {
                      disabled: this.state.complete === false
                    })}
                  >
                    {this.state.just_flagged ? "Flagged" : "Flag ▼"}
                    <div className="dropcontent">
                      {this.props.flagging_options.map((item) => (
                        <div onClick={this.flag.bind(this, item)}>{item}</div>
                      ))}
                    </div>
                  </button>
                )
              ) : (
                false
              )}
            </div>
          </div>
        </div>
        {this.props.examples ? (
          <MemoizedGradioInterfaceExamples
            examples={this.props.examples}
            examples_dir={this.examples_dir}
            example_id={this.state.example_id}
            examples_per_page={this.props.examples_per_page}
            input_components={this.props.input_components}
            output_components={this.props.output_components}
            handleExampleChange={this.handleExampleChange}
          />
        ) : (
          false
        )}
      </div>
    );
  }
}

class GradioInterfaceExamples extends React.Component {
  constructor(props) {
    super(props);
    this.state = { page: 0 };
  }
  set_page(page) {
    this.setState({ page: page });
  }
  render() {
    let selected_examples = this.props.examples.slice();
    let examples_count = this.props.examples.length;
    let paginate = examples_count > this.props.examples_per_page;
    let page_count = 1;
    let visible_pages = [];
    if (paginate) {
      selected_examples = selected_examples.slice(
        this.state.page * this.props.examples_per_page,
        (this.state.page + 1) * this.props.examples_per_page
      );
      page_count = Math.ceil(examples_count / this.props.examples_per_page);
      [0, this.state.page, page_count - 1].forEach((anchor) => {
        for (let i = anchor - 2; i <= anchor + 2; i++) {
          if (i >= 0 && i < page_count && !visible_pages.includes(i)) {
            if (
              visible_pages.length > 0 &&
              i - visible_pages[visible_pages.length - 1] > 1
            ) {
              visible_pages.push(null);
            }
            visible_pages.push(i);
          }
        }
      });
    }
    return (
      <div className="examples">
        <h4>Examples</h4>
        <table
          className={classNames("examples_table", {
            gallery: this.props.input_components.length === 1
          })}
        >
          <thead>
            <tr>
              {this.props.input_components.map((component, i) => {
                return <th key={i}>{component.label}</th>;
              })}
              {this.props.examples[0].length >
                this.props.input_components.length
                ? this.props.output_components.map((component, i) => {
                  return (
                    <th key={i + this.props.input_components.length}>
                      {component.label}
                    </th>
                  );
                })
                : false}
            </tr>
          </thead>
          <tbody>
            {selected_examples.map((example_row, page_i) => {
              let i = page_i + this.state.page * this.props.examples_per_page;
              return (
                <tr
                  key={i}
                  className={classNames({
                    selected: i === this.props.example_id
                  })}
                  onClick={() => this.props.handleExampleChange(i)}
                >
                  {example_row.map((example_data, j) => {
                    let ExampleComponent = input_component_set.find(
                      (c) => c.name === this.props.input_components[j].name
                    ).example_component;
                    return (
                      <td>
                        <ExampleComponent
                          examples_dir={this.props.examples_dir}
                          value={example_data}
                          key={j}
                        />
                      </td>
                    );
                  })}
                </tr>
              );
            })}
          </tbody>
        </table>
        {paginate ? (
          <div class="pages">
            Pages:
            {visible_pages.map((page) =>
              page === null ? (
                <div>...</div>
              ) : (
                <button
                  className={classNames("page", {
                    selected: page === this.state.page
                  })}
                  key={page}
                  onClick={this.set_page.bind(this, page)}
                >
                  {page + 1}
                </button>
              )
            )}
          </div>
        ) : (
          false
        )}
      </div>
    );
  }
}

class GradioTimer extends React.Component {
  constructor(props) {
    super(props);
    this.state = { time: new Date(), start_time: new Date() };
  }

  componentDidMount() {
    this.timerID = setInterval(() => this.tick(), 1000);
  }

  componentWillUnmount() {
    clearInterval(this.timerID);
  }

  tick() {
    this.setState({
      time: new Date()
    });
  }

  render() {
    return (
      <div>
        {Math.round(
          (this.state.time.getTime() - this.state.start_time.getTime()) / 1000
        )}
        .0
        {this.props.expected_duration !== null ? (
          <>/{this.props.expected_duration.toFixed(1)}</>
        ) : (
          false
        )}
        s
      </div>
    );
  }
}

const MemoizedGradioInterfaceExamples = React.memo(GradioInterfaceExamples);
const MemoizedGradioTimer = React.memo(GradioTimer);<|MERGE_RESOLUTION|>--- conflicted
+++ resolved
@@ -48,19 +48,6 @@
             )}
           </div>
           <div className="footer">
-<<<<<<< HEAD
-            <a 
-            href="api" 
-            target="_blank"
-            rel="noreferrer">
-            view the api <img className="api-logo" src={api_logo} alt="api"/>
-          </a> | <a
-            href="https://gradio.app"
-            target="_blank"
-            rel="noreferrer"
-          > built with <img className="logo" src={logo} alt="logo" />
-          </a>
-=======
             {is_embedded ?
               <>
                 <a href={"https://huggingface.co/spaces/" + this.props.space}>
@@ -82,7 +69,6 @@
                 </a>
               </>
             }
->>>>>>> abec35b2
           </div>
         </div>
       </div>
