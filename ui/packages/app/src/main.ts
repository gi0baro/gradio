import Blocks from "./Blocks.svelte";
import Login from "./Login.svelte";
import { fn } from "./api";

import * as t from "@gradio/theme";

interface CustomWindow extends Window {
	gradio_mode: "app" | "website";
	launchGradio: Function;
	launchGradioFromSpaces: Function;
	gradio_config: Config;
}

declare let window: CustomWindow;
declare let BACKEND_URL: string;
declare let BACKEND_URL_TEST: string;
declare let BUILD_MODE: string;

interface Component {
	name: string;
	[key: string]: unknown;
}

interface Config {
	auth_required: boolean | undefined;
	allow_flagging: string;
	allow_interpretation: boolean;
	allow_screenshot: boolean;
	article: string;
	cached_examples: boolean;
	css: null | string;
	description: string;
	examples: Array<unknown>;
	examples_per_page: number;
	favicon_path: null | string;
	flagging_options: null | unknown;
	fn: Function;
	function_count: number;
	input_components: Array<Component>;
	output_components: Array<Component>;
	layout: string;
	live: boolean;
	mode: "blocks" | "interface" | undefined;
	queue: boolean;
	root: string;
	show_input: boolean;
	show_output: boolean;
	simpler_description: string;
	static_src: string;
	theme: string;
	thumbnail: null | string;
	title: string;
	version: string;
	space?: string;
	detail: string;
	dark: boolean;
	auth_required: boolean;
}

window.launchGradio = (config: Config, element_query: string) => {
	let target = document.querySelector(element_query);

	if (!target) {
		throw new Error(
			"The target element could not be found. Please ensure atht element exists."
		);
	}

	if (config.root === undefined) {
		config.root = BACKEND_URL;
	}
	if (window.gradio_mode === "app") {
		config.static_src = ".";
	} else if (window.gradio_mode === "website") {
		config.static_src = "/gradio_static";
	} else {
		config.static_src = "https://gradio.s3-us-west-2.amazonaws.com/PIP_VERSION";
	}
	if (config.css) {
		let style = document.createElement("style");
		style.innerHTML = config.css;
		document.head.appendChild(style);
	}
	if (config.detail === "Not authenticated" || config.auth_required) {
		new Login({
			target: target,
			props: config
		});
	} else {
		let url = new URL(window.location.toString());
		if (config.theme && config.theme.startsWith("dark")) {
			target.classList.add("dark");
			config.dark = true;
			if (config.theme === "dark") {
				config.theme = "default";
			} else {
				config.theme = config.theme.substring(5);
			}
		} else if (url.searchParams.get("__dark-theme") === "true") {
			config.dark = true;
			target.classList.add("dark");
		}
		let session_hash = Math.random().toString(36).substring(2);
		config.fn = fn.bind(null, session_hash, config.root + "api/");
<<<<<<< HEAD
		new Blocks({
			target: target,
			props: config
		});
=======
		if (config.mode === "blocks") {
			new Blocks({
				target: target,
				props: config
			});
		} else {
			new App({
				target: target,
				props: config
			});
		}
>>>>>>> f97cbbd0
	}
};

window.launchGradioFromSpaces = async (space: string, target: string) => {
	const space_url = `https://huggingface.co/gradioiframe/${space}/+/`;
	let config = await fetch(space_url + "config");
	let _config: Config = await config.json();
	_config.root = space_url;
	_config.space = space;
	window.launchGradio(_config, target);
};

async function get_config() {
	if (BUILD_MODE === "dev" || location.origin === "http://localhost:3000") {
		let config = await fetch(BACKEND_URL + "config");
		config = await config.json();
		return config;
	} else {
		return window.gradio_config;
	}
}

if (window.gradio_mode == "app") {
	get_config().then((config) => {
		window.launchGradio(config, "#root");
	});
}<|MERGE_RESOLUTION|>--- conflicted
+++ resolved
@@ -102,24 +102,10 @@
 		}
 		let session_hash = Math.random().toString(36).substring(2);
 		config.fn = fn.bind(null, session_hash, config.root + "api/");
-<<<<<<< HEAD
 		new Blocks({
 			target: target,
 			props: config
 		});
-=======
-		if (config.mode === "blocks") {
-			new Blocks({
-				target: target,
-				props: config
-			});
-		} else {
-			new App({
-				target: target,
-				props: config
-			});
-		}
->>>>>>> f97cbbd0
 	}
 };
 
